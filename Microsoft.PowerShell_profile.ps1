--- conflicted
+++ resolved
@@ -1,5 +1,3 @@
-<<<<<<< HEAD
-=======
 ### PowerShell Profile Refactor
 ### Version 1.03 - Refactored
 
@@ -11,21 +9,6 @@
 # Define the update interval in days, set to -1 to always check
 $updateInterval = 7
 
-if ($debug) {
-    Write-Host "#######################################" -ForegroundColor Red
-    Write-Host "#           Debug mode enabled        #" -ForegroundColor Red
-    Write-Host "#          ONLY FOR DEVELOPMENT       #" -ForegroundColor Red
-    Write-Host "#                                     #" -ForegroundColor Red
-    Write-Host "#       IF YOU ARE NOT DEVELOPING     #" -ForegroundColor Red
-    Write-Host "#       JUST RUN \`Update-Profile\`   #" -ForegroundColor Red
-    Write-Host "#        to discard all changes       #" -ForegroundColor Red
-    Write-Host "#   and update to the latest profile  #" -ForegroundColor Red
-    Write-Host "#               version               #" -ForegroundColor Red
-    Write-Host "#######################################" -ForegroundColor Red
-}
-
-
->>>>>>> f1a6b890
 #################################################################################################################################
 ############                                                                                                         ############
 ############                                          !!!   WARNING:   !!!                                           ############
@@ -624,33 +607,8 @@
 }
 Register-ArgumentCompleter -Native -CommandName dotnet -ScriptBlock $scriptblock
 
-<<<<<<< HEAD
-
-# Get theme from profile.ps1 or use a default theme
-function Get-Theme {
-    # If function "Get-Theme_Override" is defined in profile.ps1 file
-    # then call it instead.
-    if (Get-Command -Name "Get-Theme_Override" -ErrorAction SilentlyContinue) {
-        Get-Theme_Override
-    } else {
-        if (Test-Path -Path $PROFILE.CurrentUserAllHosts -PathType leaf) {
-            $existingTheme = Select-String -Raw -Path $PROFILE.CurrentUserAllHosts -Pattern "oh-my-posh init pwsh --config"
-            if ($null -ne $existingTheme) {
-                Invoke-Expression $existingTheme
-                return
-            }
-            oh-my-posh init pwsh --config https://raw.githubusercontent.com/JanDeDobbeleer/oh-my-posh/main/themes/cobalt2.omp.json | Invoke-Expression
-        } else {
-            oh-my-posh init pwsh --config https://raw.githubusercontent.com/JanDeDobbeleer/oh-my-posh/main/themes/cobalt2.omp.json | Invoke-Expression
-        }
-    }
-}
-
-## Final Line to set prompt
-Get-Theme
-=======
 oh-my-posh init pwsh --config https://raw.githubusercontent.com/JanDeDobbeleer/oh-my-posh/main/themes/cobalt2.omp.json | Invoke-Expression
->>>>>>> f1a6b890
+
 if (Get-Command zoxide -ErrorAction SilentlyContinue) {
     Invoke-Expression (& { (zoxide init --cmd cd powershell | Out-String) })
 } else {
