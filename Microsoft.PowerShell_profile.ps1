--- conflicted
+++ resolved
@@ -255,21 +255,10 @@
 }
 
 # Editor Configuration
-<<<<<<< HEAD
 if ($EDITOR_Override){
     $EDITOR = $EDITOR_Override
 } else {
     $EDITOR = if (Test-CommandExists nvim) { 'nvim' }
-              elseif (Test-CommandExists pvim) { 'pvim' }
-              elseif (Test-CommandExists vim) { 'vim' }
-              elseif (Test-CommandExists vi) { 'vi' }
-              elseif (Test-CommandExists code) { 'code' }
-              elseif (Test-CommandExists notepad++) { 'notepad++' }
-              elseif (Test-CommandExists sublime_text) { 'sublime_text' }
-              else { 'notepad' }
-}
-=======
-$EDITOR = if (Test-CommandExists nvim) { 'nvim' }
           elseif (Test-CommandExists pvim) { 'pvim' }
           elseif (Test-CommandExists vim) { 'vim' }
           elseif (Test-CommandExists vi) { 'vi' }
@@ -278,9 +267,8 @@
           elseif (Test-CommandExists notepad++) { 'notepad++' }
           elseif (Test-CommandExists sublime_text) { 'sublime_text' }
           else { 'notepad' }
->>>>>>> b9982df2
-Set-Alias -Name vim -Value $EDITOR
-
+    Set-Alias -Name vim -Value $EDITOR
+}
 # Quick Access to Editing the Profile
 function Edit-Profile {
     vim $PROFILE.CurrentUserAllHosts
@@ -671,36 +659,21 @@
 $($PSStyle.Foreground.Green)k9$($PSStyle.Reset) <name> - Kills a process by name.
 $($PSStyle.Foreground.Green)la$($PSStyle.Reset) - Lists all files in the current directory with detailed formatting.
 $($PSStyle.Foreground.Green)ll$($PSStyle.Reset) - Lists all files, including hidden, in the current directory with detailed formatting.
-<<<<<<< HEAD
 $($PSStyle.Foreground.Green)mkcd$($PSStyle.Reset) <dir> - Creates and changes to a new directory.
 $($PSStyle.Foreground.Green)nf$($PSStyle.Reset) <name> - Creates a new file with the specified name.
 $($PSStyle.Foreground.Green)pgrep$($PSStyle.Reset) <name> - Lists processes by name.
 $($PSStyle.Foreground.Green)pkill$($PSStyle.Reset) <name> - Kills processes by name.
-=======
-
 $($PSStyle.Foreground.Green)gs$($PSStyle.Reset) - Shortcut for 'git status'.
-
 $($PSStyle.Foreground.Green)ga$($PSStyle.Reset) - Shortcut for 'git add .'.
-
 $($PSStyle.Foreground.Green)gc$($PSStyle.Reset) <message> - Shortcut for 'git commit -m'.
-
 $($PSStyle.Foreground.Green)gpush$($PSStyle.Reset) - Shortcut for 'git push'.
-
 $($PSStyle.Foreground.Green)gpull$($PSStyle.Reset) - Shortcut for 'git pull'.
-
 $($PSStyle.Foreground.Green)g$($PSStyle.Reset) - Changes to the GitHub directory.
-
 $($PSStyle.Foreground.Green)gcom$($PSStyle.Reset) <message> - Adds all changes and commits with the specified message.
-
 $($PSStyle.Foreground.Green)lazyg$($PSStyle.Reset) <message> - Adds all changes, commits with the specified message, and pushes to the remote repository.
-
 $($PSStyle.Foreground.Green)sysinfo$($PSStyle.Reset) - Displays detailed system information.
-
 $($PSStyle.Foreground.Green)flushdns$($PSStyle.Reset) - Clears the DNS cache.
-
 $($PSStyle.Foreground.Green)cpy$($PSStyle.Reset) <text> - Copies the specified text to the clipboard.
-
->>>>>>> b9982df2
 $($PSStyle.Foreground.Green)pst$($PSStyle.Reset) - Retrieves text from the clipboard.
 $($PSStyle.Foreground.Green)reload-profile$($PSStyle.Reset) - Reloads the current user's PowerShell profile.
 $($PSStyle.Foreground.Green)sed$($PSStyle.Reset) <file> <find> <replace> - Replaces text in a file.
